import { expect, jest, test } from '@jest/globals';
import { createReadStream } from 'fs';
import { Position } from './chess.js';
import { makeFen } from './fen.js';
import {
  ChildNode,
  emptyHeaders,
  Game,
  isChildNode,
  makeComment,
  makePgn,
  Node,
  parseComment,
  parsePgn,
  PgnError,
  PgnNodeData,
  PgnParser,
  startingPosition,
<<<<<<< HEAD
  transform,
=======
  defaultGame,
  emptyHeaders,
  extendMainline,
  parseComment,
  makeComment,
  isChildNode,
>>>>>>> f3f5fd3b
} from './pgn.js';
import { parseSan } from './san.js';

interface GameCallback {
  (game: Game<PgnNodeData>, err: PgnError | undefined): Error | void;
}

function testPgnFile({ fileName = '', numberOfGames = 1, allValid = true } = {}, ...callbacks: GameCallback[]) {
  test(`pgn file - ${fileName}`, done => {
    const stream = createReadStream(`./data/${fileName}.pgn`, { encoding: 'utf-8' });
    const gameCallback = jest.fn((game: Game<PgnNodeData>, err: PgnError | undefined) => {
      if (err) stream.destroy(err);
      if (allValid) expect(err).toBe(undefined);
      callbacks.forEach(callback => {
        expect(callback(game, err)).toBe(undefined);
      });
    });
    const parser = new PgnParser(gameCallback, emptyHeaders);
    stream
      .on('data', (chunk: string) => parser.parse(chunk, { stream: true }))
      .on('close', () => {
        parser.parse('');
        expect(gameCallback).toHaveBeenCalledTimes(numberOfGames);
        done!();
      });
  });
}

test('make pgn', () => {
  const root = new Node<PgnNodeData>();
  expect(isChildNode(root)).toBe(false);

  const e4 = new ChildNode<PgnNodeData>({
    san: 'e4',
    nags: [7],
  });
  expect(isChildNode(e4)).toBe(true);
  const e3 = new ChildNode<PgnNodeData>({ san: 'e3' });
  root.children.push(e4);
  root.children.push(e3);

  const e5 = new ChildNode<PgnNodeData>({
    san: 'e5',
  });
  const e6 = new ChildNode<PgnNodeData>({ san: 'e6' });
  e4.children.push(e5);
  e4.children.push(e6);

  const nf3 = new ChildNode<PgnNodeData>({
    san: 'Nf3',
    comments: ['a comment'],
  });
  e6.children.push(nf3);

  const c4 = new ChildNode<PgnNodeData>({ san: 'c4' });
  e5.children.push(c4);

  expect(makePgn({ headers: emptyHeaders(), moves: root })).toEqual(
    '1. e4 $7 ( 1. e3 ) 1... e5 ( 1... e6 2. Nf3 { a comment } ) 2. c4 *\n',
  );
});

test('extend mainline', () => {
  let game: Game<PgnNodeData> = defaultGame(emptyHeaders);
  const mainline = 'e4 d5 a3 h6 Bg5'.split(' ').map(san => {
    return {
      san: san,
    };
  });
  extendMainline(game, mainline);
  expect(makePgn(game)).toEqual('1. e4 d5 2. a3 h6 3. Bg5 *\n');
});

test('parse headers', () => {
  const games = parsePgn(
    [
      '[Black "black player"]',
      '[White " white  player   "]',
      '[Escaped "quote: \\", backslashes: \\\\\\\\, trailing text"]',
      '[Multiple "on"] [the "same line"]',
      '[Incomplete',
    ].join('\r\n'),
  );
  expect(games).toHaveLength(1);
  expect(games[0].headers.get('Black')).toBe('black player');
  expect(games[0].headers.get('White')).toBe(' white  player   ');
  expect(games[0].headers.get('Escaped')).toBe('quote: ", backslashes: \\\\, trailing text');
  expect(games[0].headers.get('Multiple')).toBe('on');
  expect(games[0].headers.get('the')).toBe('same line');
  expect(games[0].headers.get('Result')).toBe('*');
  expect(games[0].headers.get('Event')).toBe('?');
});

test('parse pgn', () => {
  const callback = jest.fn((game: Game<PgnNodeData>) => {
    expect(makePgn(game)).toBe('[Result "1-0"]\n\n1. e4 e5 2. Nf3 { foo\n  bar baz } 1-0\n');
  });
  const parser = new PgnParser(callback, emptyHeaders);
  parser.parse('1. e4 \ne5', { stream: true });
  parser.parse('\nNf3 {foo\n', { stream: true });
  parser.parse('  bar baz } 1-', { stream: true });
  parser.parse('', { stream: true });
  parser.parse('0', { stream: true });
  parser.parse('');
  expect(callback).toHaveBeenCalledTimes(1);
});

test('transform pgn', () => {
  interface TransformResult extends PgnNodeData {
    fen: string;
  }

  const game = parsePgn('1. a4 ( 1. b4 b5 -- ) 1... a5')[0];
  const res = transform<PgnNodeData, TransformResult, Position>(
    game.moves,
    startingPosition(game.headers).unwrap(),
    (pos, data) => {
      const move = parseSan(pos, data.san);
      if (!move) return;
      pos.play(move);
      return {
        fen: makeFen(pos.toSetup()),
        ...data,
      };
    },
  );
  expect(res.children[0].data.fen).toBe('rnbqkbnr/pppppppp/8/8/P7/8/1PPPPPPP/RNBQKBNR b KQkq - 0 1');
  expect(res.children[0].children[0].data.fen).toBe('rnbqkbnr/1ppppppp/8/p7/P7/8/1PPPPPPP/RNBQKBNR w KQkq - 0 2');
  expect(res.children[1].data.fen).toBe('rnbqkbnr/pppppppp/8/8/1P6/8/P1PPPPPP/RNBQKBNR b KQkq - 0 1');
  expect(res.children[1].children[0].data.fen).toBe('rnbqkbnr/p1pppppp/8/1p6/1P6/8/P1PPPPPP/RNBQKBNR w KQkq - 0 2');
});

testPgnFile({
  fileName: 'kasparov-deep-blue-1997',
  numberOfGames: 6,
  allValid: true,
});
testPgnFile(
  {
    fileName: 'headers-and-moves-on-the-same-line',
    numberOfGames: 3,
    allValid: true,
  },
  game => {
    expect(game.headers.get('Variant')).toBe('Antichess');
    expect(Array.from(game.moves.mainline()).map(move => move.san)).toStrictEqual(['e3', 'e6', 'b4', 'Bxb4', 'Qg4']);
  },
);
testPgnFile(
  {
    fileName: 'pathological-headers',
    numberOfGames: 1,
    allValid: true,
  },
  game => {
    expect(game.headers.get('A')).toBe('b"');
    expect(game.headers.get('B')).toBe('b"');
    expect(game.headers.get('C')).toBe('A]]');
    expect(game.headers.get('D')).toBe('A]][');
    expect(game.headers.get('E')).toBe('"A]]["');
    expect(game.headers.get('F')).toBe('"A]]["\\');
    expect(game.headers.get('G')).toBe('"]');
  },
);

testPgnFile(
  {
    fileName: 'leading-whitespace',
    numberOfGames: 4,
    allValid: true,
  },
  game => {
    expect(Array.from(game.moves.mainline()).map(move => move.san)).toStrictEqual(['e4', 'e5', 'Nf3', 'Nc6', 'Bb5']);
  },
);

test('tricky tokens', () => {
  const steps = Array.from(parsePgn('O-O-O !! 0-0-0# ??')[0].moves.mainline());
  expect(steps[0].san).toBe('O-O-O');
  expect(steps[0].nags).toEqual([3]);
  expect(steps[1].san).toBe('O-O-O#');
  expect(steps[1].nags).toEqual([4]);
});

test('parse comment', () => {
  expect(parseComment('prefix [%emt 1:02:03.4]')).toEqual({
    text: 'prefix',
    emt: 3723.4,
    shapes: [],
  });
  expect(parseComment('[%csl Ya1][%cal Ra1a1,Be1e2]commentary [%csl Gh8]')).toEqual({
    text: 'commentary',
    shapes: [
      { color: 'yellow', from: 0, to: 0 },
      { color: 'red', from: 0, to: 0 },
      { color: 'blue', from: 4, to: 12 },
      { color: 'green', from: 63, to: 63 },
    ],
  });
  expect(parseComment('[%eval -0.42] suffix')).toEqual({
    text: 'suffix',
    evaluation: { pawns: -0.42 },
    shapes: [],
  });
  expect(parseComment('prefix [%eval .99,23]')).toEqual({
    text: 'prefix',
    evaluation: { pawns: 0.99, depth: 23 },
    shapes: [],
  });
  expect(parseComment('[%eval #-3] suffix')).toEqual({
    text: 'suffix',
    evaluation: { mate: -3 },
    shapes: [],
  });
  expect(parseComment('[%csl Ga1]foo')).toEqual({
    text: 'foo',
    shapes: [{ from: 0, to: 0, color: 'green' }],
  });
  expect(parseComment('foo [%bar] [%csl Ga1] [%cal Ra1h1,Gb1b8] [%clk 3:25:45]').text).toBe('foo [%bar]');
});

test('make comment', () => {
  expect(
    makeComment({
      text: 'text',
      emt: 3723.4,
      evaluation: { pawns: 10 },
      clock: 1,
      shapes: [
        { color: 'yellow', from: 0, to: 0 },
        { color: 'red', from: 0, to: 1 },
        { color: 'red', from: 0, to: 2 },
      ],
    }),
  ).toBe('text [%csl Ya1] [%cal Ra1b1,Ra1c1] [%eval 10.00] [%emt 1:02:03.4] [%clk 0:00:01]');

  expect(
    makeComment({
      evaluation: { mate: -4, depth: 5 },
    }),
  ).toBe('[%eval #-4,5]');
});

test.each([
  '[%csl[%eval 0.2] Ga1]',
  '[%c[%csl [%csl Ga1[%csl Ga1][%[%csl Ga1][%cal[%csl Ga1]Ra1]',
  '[%csl Ga1][%cal Ra1h1,Gb1b8] foo [%clk 3:ê5: [%eval 450752] [%evaÿTæ<92>ÿÿ^?,7]',
])('roundtrip comment', str => {
  const comment = parseComment(str);
  const rountripped = parseComment(makeComment(comment));
  expect(comment).toEqual(rountripped);
});<|MERGE_RESOLUTION|>--- conflicted
+++ resolved
@@ -4,7 +4,9 @@
 import { makeFen } from './fen.js';
 import {
   ChildNode,
+  defaultGame,
   emptyHeaders,
+  extendMainline,
   Game,
   isChildNode,
   makeComment,
@@ -16,16 +18,7 @@
   PgnNodeData,
   PgnParser,
   startingPosition,
-<<<<<<< HEAD
   transform,
-=======
-  defaultGame,
-  emptyHeaders,
-  extendMainline,
-  parseComment,
-  makeComment,
-  isChildNode,
->>>>>>> f3f5fd3b
 } from './pgn.js';
 import { parseSan } from './san.js';
 
